--- conflicted
+++ resolved
@@ -92,46 +92,21 @@
     param_grid = [
         {
             **tf_idf_dict,
-<<<<<<< HEAD
-            'clf': [LinearSVC(
-                random_state=random_state,
-                dual='auto', verbose=1
-            )],
-            'clf__C': [0.5, 5.0], # [1.0]
-            'clf__max_iter': [250]
-        },
-        # {
-        #     **tf_idf_dict,
-        #     'clf': [LogisticRegression(
-        #         random_state=random_state,
-        #         solver='liblinear',
-        #         verbose=1
-        #     )],
-        #     'clf__C': [1.0],
-        #     'clf__max_iter': [250],
-        # },
-        # {
-        #     **tf_idf_dict,
-        #     'clf': [MultinomialNB()],
-        #     'clf__alpha': [0.5],
-        # }
-=======
             'clf': [LinearSVC(random_state=random_state, dual='auto', verbose=0)],
             'clf__C': [5.0],
             'clf__max_iter': [250]
         },
-        {
-            **tf_idf_dict,
-            'clf': [LogisticRegression(random_state=random_state, solver='liblinear', verbose=1)],
-            'clf__C': [1.0],
-            'clf__max_iter': [250],
-        },
-        {
-            **tf_idf_dict,
-            'clf': [MultinomialNB()],
-            'clf__alpha': [0.5],
-        }
->>>>>>> cfb964e6
+#         {
+#             **tf_idf_dict,
+#             'clf': [LogisticRegression(random_state=random_state, solver='liblinear', verbose=1)],
+#             'clf__C': [1.0],
+#             'clf__max_iter': [250],
+#         },
+#         {
+#             **tf_idf_dict,
+#             'clf': [MultinomialNB()],
+#             'clf__alpha': [0.5],
+#         }
     ]
     print(f"\nParameter grid:\n{param_grid}")
 
